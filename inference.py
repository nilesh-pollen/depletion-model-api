from fastapi import FastAPI, Query, HTTPException
from enum import Enum
from typing import List, Optional
from pydantic import BaseModel, Field
from contextlib import asynccontextmanager
import joblib
import numpy as np
import pandas as pd
import uvicorn

TIME = 21
<<<<<<< HEAD
=======

>>>>>>> 61c6dead

# Enums for categorical fields
class Priority(str, Enum):
    P1 = "p1"
    P2 = "p2"
    P3 = "p3"
    EMPTY = ""


class SortOrder(str, Enum):
    ASC = "asc"
    DESC = "desc"
    ALPHABETICAL = "alphabetical"


# Request Models
class PredictionRequest(BaseModel):
    sku_number: str
    brand: str
    product_category: str
    product_subcategory: str
    seller_name: str
    priority: Priority
    total_units_prev: float = Field(gt=0)
    lms_company_type: str
    time: int = Field(ge=-93, le=90)

    class Config:
        json_schema_extra = {
            "example": {
                "sku_number": "XPH00359",
                "brand": "garnier",
                "product_category": "skin_care",
                "product_subcategory": "masks_&_exfoliators",
                "seller_name": "l'oreal_philippines",
                "priority": "p1",
                "total_units_prev": 1000.0,
                "lms_company_type": "principal",
                "time": 0,
            }
        }


class GlobalRankingsRequest(BaseModel):
    data: List[PredictionRequest]


# Response Models
class BrandScore(BaseModel):
    brand: str
    priority: str
    depletion_percent: float


class GlobalRankingsResponse(BaseModel):
    data: List[BrandScore]
    total: int
    limit: int


class SellerBrandScore(BaseModel):
    seller_name: str
    brand: str
    depletion_percent: float


class SellerBrandsResponse(BaseModel):
    seller: str
    data: List[SellerBrandScore]
    total: int


class SellerSkuScore(BaseModel):
    seller_name: str
    sku_number: str
    depletion_percent: float


class SellerSkusResponse(BaseModel):
    seller: str
    data: List[SellerSkuScore]
    total: int

class VariantData(BaseModel):
    variant_id: str
    variant_sku: str
    sku: str
    name: str
    brand: str
    product_category: str
    product_sub_category: str
    priority: str
    total_units_prev: int
    persona_seller_type: str

class ScorePredictionRequest(BaseModel):
    lms_company_id: str
    lms_company_name: str
    variants: List[VariantData]

class ModelResponseData(VariantData):
    prediction_score: float


class VariantDataRequest(BaseModel):
    variant_id: str
    variant_sku: str
    sku: str
    name: str
    brand: str
    product_category: str
    product_sub_category: str
    # priority: str
    # total_units_prev: int


class VariantDataResponse(VariantDataRequest):
    score: float


class ScorePredictionRequest(BaseModel):
    lms_company_id: str
    lms_company_name: str
    lms_company_type: str
    variants: List[VariantDataRequest]


class ScorePredictionResponse(BaseModel):
    lms_company_id: str
    lms_company_name: str
    lms_company_type: str
    variants: List[VariantDataResponse]


def post_processing(predictions):
    for i in range(len(predictions)):
        if predictions[i] >= 1:
            predictions[i] = float(np.random.uniform(low=90, high=100))
        if predictions[i] <= 0:
            predictions[i] = float(np.random.uniform(low=0, high=10))
    return predictions


@asynccontextmanager
async def lifespan(app: FastAPI):
    # Load the ML model and data
    app.state.model = joblib.load("depletion_model/model.pkl")
    app.state.train_cols = joblib.load("depletion_model/train_cols.pkl")
    app.state.X_val = joblib.load("depletion_model/X_val.pkl")

    # Pre-compute global rankings at startup
    df = pd.DataFrame(app.state.X_val, columns=app.state.train_cols)
    predictions = app.state.model.predict(app.state.X_val)
    predictions = post_processing(predictions)
    df["scores"] = predictions
    app.state.global_rankings_df = df  # Store for global use

    yield


app = FastAPI(
    title="Brand Rankings API",
    description="API for predicting and ranking brand and SKU depletion scores",
    version="1.0.0",
    lifespan=lifespan,
)


def get_seller_data(seller_name: str, df: pd.DataFrame):
    seller_data = df[df["seller_name"] == seller_name]
    if seller_data.empty:
        raise HTTPException(status_code=404, detail="Seller not found")
    return seller_data


@app.get(
    "/pollen/depletion_model/brand_index/global",
    response_model=GlobalRankingsResponse,
)
async def get_global_brand_scores(
    limit: Optional[int] = Query(10, gt=0, le=100),
    sort_order: SortOrder = Query(SortOrder.DESC),
):
    global_brands = joblib.load("depletion_model/global_brand_ranking.pkl")

    return {
        "data": global_brands.head(limit).to_dict("records"),
        "total": len(global_brands),
        "limit": limit,
    }


@app.get(
    "/pollen/depletion_model/brand_index/by_seller/{seller_name}",
    # response_model=SellerBrandsResponse,
)
async def get_seller_brand_scores(seller_name: str):
<<<<<<< HEAD

    seller_brand_wise_ranking = joblib.load("depletion_model/seller_brand_wise_ranking.pkl")
    seller_brands = seller_brand_wise_ranking[seller_brand_wise_ranking['seller_name'] == seller_name]
=======
    seller_brand_wise_ranking = joblib.load(
        "depletion_model/seller_brand_wise_ranking.pkl"
    )
    seller_brands = seller_brand_wise_ranking[
        seller_brand_wise_ranking["seller_name"] == seller_name
    ]
>>>>>>> 61c6dead

    return {
        "seller": seller_name,
        "data": seller_brand_wise_ranking.to_dict("records"),
        "total": len(seller_brands),
    }


@app.get(
    "/pollen/depletion_model/depletion_score/by_seller/{seller_name}",
    # response_model=SellerSkusResponse,
)
async def get_seller_product_scores(seller_name: str):
<<<<<<< HEAD
    
    seller_sku_wise_ranking = joblib.load("depletion_model/seller_sku_wise_ranking.pkl")
    seller_skus = seller_sku_wise_ranking[seller_sku_wise_ranking['seller_name'] == seller_name]
=======
    seller_sku_wise_ranking = joblib.load(
        "depletion_model/seller_sku_wise_ranking.pkl"
    )
    seller_skus = seller_sku_wise_ranking[
        seller_sku_wise_ranking["seller_name"] == seller_name
    ]
>>>>>>> 61c6dead

    return {
        "seller": seller_name,
        "data": seller_skus.to_dict("records"),
        "total": len(seller_skus),
    }


@app.post(
    "/pollen/depletion_model/depletion_score/by_seller/{seller_name}",
<<<<<<< HEAD
    # response_model=ModelResponseData,
=======
    response_model=ScorePredictionResponse,
>>>>>>> 61c6dead
)
async def model_inference(inference_request_data: ScorePredictionRequest):
    model = joblib.load("depletion_model/model.pkl")
    time = TIME

<<<<<<< HEAD
    for variant_data in inference_request_data.variants:
        sku_number = variant_data.sku
        brand = variant_data.brand
        product_category = variant_data.product_category
        product_sub_category = variant_data.product_sub_category
        lms_company_name = inference_request_data.lms_company_name
        priority = variant_data.priority
        total_units_prev = variant_data.total_units_prev
        persona_seller_type = variant_data.persona_seller_type
      # global_constant. Right now 21

        request = [sku_number, brand, product_category, product_sub_category, lms_company_name, priority, total_units_prev,
                persona_seller_type, time]
        prediction_score = model.predict(request)
        # variant_data['score'] = prediction_score

    return variant_data


# add post processing on prediction score
=======
    # Create a list to store scored variants
    scored_variants = []

    # Process each variant
    for variant_data in inference_request_data.variants:
        # Create prediction request data
        request = [
            variant_data.sku,
            variant_data.brand,
            variant_data.product_category,
            variant_data.product_sub_category,
            inference_request_data.lms_company_name,
            "P1",
            100,
            inference_request_data.lms_company_type,
            time,
        ]

        # Make prediction
        prediction_score = float(model.predict([request])[0])

        # Post process prediction if needed
        prediction_score = post_processing([prediction_score])[0]

        # Create response variant with score
        scored_variant = VariantDataResponse(
            **variant_data.model_dump(), score=prediction_score
        )

        scored_variants.append(scored_variant)

    # Create response
    response = ScorePredictionResponse(
        lms_company_id=inference_request_data.lms_company_id,
        lms_company_name=inference_request_data.lms_company_name,
        lms_company_type=inference_request_data.lms_company_type,
        variants=scored_variants,
    )

    return response
>>>>>>> 61c6dead


if __name__ == "__main__":
    uvicorn.run("inference:app", host="0.0.0.0", port=8000, reload=True)<|MERGE_RESOLUTION|>--- conflicted
+++ resolved
@@ -9,10 +9,6 @@
 import uvicorn
 
 TIME = 21
-<<<<<<< HEAD
-=======
-
->>>>>>> 61c6dead
 
 # Enums for categorical fields
 class Priority(str, Enum):
@@ -210,18 +206,12 @@
     # response_model=SellerBrandsResponse,
 )
 async def get_seller_brand_scores(seller_name: str):
-<<<<<<< HEAD
-
-    seller_brand_wise_ranking = joblib.load("depletion_model/seller_brand_wise_ranking.pkl")
-    seller_brands = seller_brand_wise_ranking[seller_brand_wise_ranking['seller_name'] == seller_name]
-=======
     seller_brand_wise_ranking = joblib.load(
         "depletion_model/seller_brand_wise_ranking.pkl"
     )
     seller_brands = seller_brand_wise_ranking[
         seller_brand_wise_ranking["seller_name"] == seller_name
     ]
->>>>>>> 61c6dead
 
     return {
         "seller": seller_name,
@@ -235,18 +225,12 @@
     # response_model=SellerSkusResponse,
 )
 async def get_seller_product_scores(seller_name: str):
-<<<<<<< HEAD
-    
-    seller_sku_wise_ranking = joblib.load("depletion_model/seller_sku_wise_ranking.pkl")
-    seller_skus = seller_sku_wise_ranking[seller_sku_wise_ranking['seller_name'] == seller_name]
-=======
     seller_sku_wise_ranking = joblib.load(
         "depletion_model/seller_sku_wise_ranking.pkl"
     )
     seller_skus = seller_sku_wise_ranking[
         seller_sku_wise_ranking["seller_name"] == seller_name
     ]
->>>>>>> 61c6dead
 
     return {
         "seller": seller_name,
@@ -257,38 +241,12 @@
 
 @app.post(
     "/pollen/depletion_model/depletion_score/by_seller/{seller_name}",
-<<<<<<< HEAD
-    # response_model=ModelResponseData,
-=======
     response_model=ScorePredictionResponse,
->>>>>>> 61c6dead
 )
 async def model_inference(inference_request_data: ScorePredictionRequest):
     model = joblib.load("depletion_model/model.pkl")
     time = TIME
 
-<<<<<<< HEAD
-    for variant_data in inference_request_data.variants:
-        sku_number = variant_data.sku
-        brand = variant_data.brand
-        product_category = variant_data.product_category
-        product_sub_category = variant_data.product_sub_category
-        lms_company_name = inference_request_data.lms_company_name
-        priority = variant_data.priority
-        total_units_prev = variant_data.total_units_prev
-        persona_seller_type = variant_data.persona_seller_type
-      # global_constant. Right now 21
-
-        request = [sku_number, brand, product_category, product_sub_category, lms_company_name, priority, total_units_prev,
-                persona_seller_type, time]
-        prediction_score = model.predict(request)
-        # variant_data['score'] = prediction_score
-
-    return variant_data
-
-
-# add post processing on prediction score
-=======
     # Create a list to store scored variants
     scored_variants = []
 
@@ -329,7 +287,6 @@
     )
 
     return response
->>>>>>> 61c6dead
 
 
 if __name__ == "__main__":
